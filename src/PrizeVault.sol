// SPDX-License-Identifier: MIT
pragma solidity ^0.8.24;

import { IERC4626 } from "openzeppelin/interfaces/IERC4626.sol";
import { SafeERC20, IERC20Permit } from "openzeppelin/token/ERC20/utils/SafeERC20.sol";
import { ERC20, IERC20, IERC20Metadata } from "openzeppelin/token/ERC20/ERC20.sol";
import { Math } from "openzeppelin/utils/math/Math.sol";
import { Ownable } from "owner-manager-contracts/Ownable.sol";

import { Claimable } from "./abstract/Claimable.sol";
import { TwabERC20 } from "./TwabERC20.sol";

import { ILiquidationSource } from "pt-v5-liquidator-interfaces/ILiquidationSource.sol";
import { PrizePool } from "pt-v5-prize-pool/PrizePool.sol";
import { TwabController, SPONSORSHIP_ADDRESS } from "pt-v5-twab-controller/TwabController.sol";

/// @dev The TWAB supply limit is the max number of shares that can be minted in the TWAB controller.
uint256 constant TWAB_SUPPLY_LIMIT = type(uint96).max;

/// @title  PoolTogether V5 Prize Vault
/// @author G9 Software Inc.
/// @notice The prize vault takes deposits of an asset and earns yield with the deposits through an underlying yield
///         vault. The yield is then expected to be liquidated and contributed to the prize pool as prize tokens. The
///         depositors of the prize vault will then be eligible to win prizes from the pool. If a prize is won, The 
///         permitted claimer contract for the prize vault will claim the prize on behalf of the winner. Depositors
///         can also set custom hooks that are called directly before and after their prize is claimed.
/// @dev    Share balances are stored in the TwabController contract.
/// @dev    Depositors should always expect to be able to withdraw their full deposit amount and no more as long as
///         global withdrawal limits meet or exceed their balance. However, if the underlying yield source loses
///         assets, depositors will only be able to withdraw a proportional amount of remaining assets based on their
///         share balance and the total debt balance.
/// @dev    The prize vault is designed to embody the "no loss" spirit of PoolTogether, down to the last wei. Most 
///         ERC4626 yield vaults incur small, necessary rounding errors on deposit and withdrawal to ensure the
///         internal accounting cannot be taken advantage of. The prize vault employs two strategies in an attempt
///         to cover these rounding errors with yield to ensure that depositors can withdraw every last wei of their
///         initial deposit:
///
///             1. The "dust collection strategy":
///
///                Rounding errors are directly related to the exchange rate of the underlying yield vault; the more
///                assets a single yield vault share is worth, the more severe the rounding errors can become. For
///                example, if the exchange rate is 100 assets for 1 yield vault share and we assume 0 decimal
///                precision; if alice deposits 199 assets, the yield vault will round down on the conversion and mint
///                alice 1 share, essentially donating the remaining 99 assets to the yield vault. This behavior can
///                open pathways for exploits in the prize vault since a bad actor could repeatedly make deposits and
///                withdrawals that result in large rounding errors and since the prize vault covers rounding errors
///                with yield, the attacker could withdraw without loss while essentially donating the yield back to
///                the yield vault.
///
///                To mitigate this issue, the prize vault calculates the amount of yield vault shares that would be
///                minted during a deposit, but mints those shares directly instead, ensuring that only the exact
///                amount of assets needed are sent to the yield vault while keeping the remainder as a latent balance
///                in the prize vault until it can be used in the next deposit or withdraw. An inverse strategy is also
///                used when withdrawing assets from the yield vault. This reduces the possible rounding errors to just
///                1 wei per deposit or withdraw.
///
///             2. The "yield buffer":
///
///                Since the prize vault can still incur minimal rounding errors from the yield vault, a yield buffer
///                is required to ensure that there is always enough yield reserved to cover the rounding errors on 
///                deposits and withdrawals. This buffer should never run dry during normal operating conditions and
///                expected yield rates. If the yield buffer is ever depleted, new deposits will be prevented and the
///                prize vault will enter a lossy withdrawal state where depositors will incur the rounding errors on
///                withdraw.
///
/// @dev    The prize vault does not support underlying yield vaults that take a fee on deposit or withdraw.
///
contract PrizeVault is TwabERC20, Claimable, IERC4626, ILiquidationSource, Ownable {
    using Math for uint256;
    using SafeERC20 for IERC20;

    ////////////////////////////////////////////////////////////////////////////////
    // Public Constants and Variables
    ////////////////////////////////////////////////////////////////////////////////

    /// @notice The yield fee decimal precision.
    uint32 public constant FEE_PRECISION = 1e9;
    
    /// @notice The max yield fee that can be set.
    /// @dev Decimal precision is defined by `FEE_PRECISION`.
    /// @dev If the yield fee is set too high, liquidations won't occur on a regular basis. If a use case requires
    /// a yield fee higher than this max, a custom liquidation pair can be set to manipulate the yield as required.
    uint32 public constant MAX_YIELD_FEE = 9e8;

    /// @notice The yield buffer that is reserved for covering rounding errors on withdrawals and deposits.
    /// @dev The buffer prevents the entire yield balance from being liquidated, which would leave the vault
    /// in a state where a single rounding error could reduce the totalAssets to less than the totalSupply.
    /// 
    /// The yield buffer is expected to be of insignificant value and is used to cover rounding
    /// errors on deposits and withdrawals. Yield is expected to accrue faster than the yield buffer
    /// can be reasonably depleted.
    ///
    /// IT IS RECOMMENDED TO DONATE ASSETS DIRECTLY TO THE PRIZE VAULT AFTER DEPLOYMENT TO FILL THE YIELD
    /// BUFFER AND COVER ROUNDING ERRORS UNTIL THE DEPOSITS CAN GENERATE ENOUGH YIELD TO KEEP THE BUFFER 
    /// FULL WITHOUT ASSISTANCE.
    ///
    /// The yield buffer should be set as high as possible while still being considered insignificant
    /// for the underlying asset. For example, a reasonable yield buffer for USDC with 6 decimals might be
    /// 1e5 ($0.10), which will cover up to 100k rounding errors while still being an insignificant value.
    /// Some assets may be considered incompatible with the prize vault if the yield vault incurs rounding
    /// errors and the underlying asset has a low precision per dollar ratio.
    /// 
    /// Precision per dollar (PPD) can be calculated by: (10 ^ DECIMALS) / ($ value of 1 asset).
    /// For example, USDC has a PPD of (10 ^ 6) / ($1) = 10e6 p/$.
    /// 
    /// As a rule of thumb, assets with lower PPD than USDC should not be assumed to be compatible since
    /// the potential loss of a single unit rounding error is likely too high to be made up by yield at 
    /// a reasonable rate. Actual results may vary based on expected gas costs, asset fluctuation, and yield
    /// accrual rates. If the underlying yield vault does not incur any rounding errors, then the yield buffer
    /// can be set to zero.
    ///
    /// If the yield buffer is depleted on the prize vault, new deposits will be prevented if it would result in
    /// a rounding error and any rounding errors incurred by withdrawals will not be covered by yield. The yield
    /// buffer will be replenished automatically as yield accrues.
    uint256 public immutable yieldBuffer;

    /// @notice Address of the underlying ERC4626 vault generating yield.
    IERC4626 public immutable yieldVault;

    /// @notice Yield fee percentage represented in integer format with decimal precision defined by `FEE_PRECISION`.
    /// @dev For example, if `FEE_PRECISION` were 1e9 a value of 1e7 = 0.01 = 1%.
    uint32 public yieldFeePercentage;

    /// @notice Address of the yield fee recipient.
    address public yieldFeeRecipient;

    /// @notice The accrued yield fee balance that the fee recipient can claim as vault shares.
    uint256 public yieldFeeBalance;

    /// @notice Address of the liquidation pair used to liquidate yield for prize token.
    address public liquidationPair;

    ////////////////////////////////////////////////////////////////////////////////
    // Private Variables
    ////////////////////////////////////////////////////////////////////////////////

    /// @notice Address of the underlying asset used by the Vault.
    IERC20 private immutable _asset;

    /// @notice Underlying asset decimals.
    uint8 private immutable _underlyingDecimals;

    ////////////////////////////////////////////////////////////////////////////////
    // Events
    ////////////////////////////////////////////////////////////////////////////////

    /// @notice Emitted when a new yield fee recipient has been set.
    /// @param yieldFeeRecipient Address of the new yield fee recipient
    event YieldFeeRecipientSet(address indexed yieldFeeRecipient);

    /// @notice Emitted when a new yield fee percentage has been set.
    /// @param yieldFeePercentage New yield fee percentage
    event YieldFeePercentageSet(uint256 yieldFeePercentage);

    /// @notice Emitted when a user sponsors the Vault.
    /// @param caller Address that called the function
    /// @param assets Amount of assets deposited into the Vault
    /// @param shares Amount of shares minted to the caller address
    event Sponsor(address indexed caller, uint256 assets, uint256 shares);

    /// @notice Emitted when yield is transferred out by the liquidation pair address.
    /// @param liquidationPair The liquidation pair address that initiated the transfer
    /// @param tokenOut The token that was transferred out
    /// @param recipient The recipient of the tokens
    /// @param amountOut The amount of tokens sent to the recipient
    /// @param yieldFee The amount of shares accrued on the yield fee balance
    event TransferYieldOut(
        address indexed liquidationPair,
        address indexed tokenOut,
        address indexed recipient,
        uint256 amountOut,
        uint256 yieldFee
    );

    /// @notice Emitted when yield fee shares are claimed by the yield fee recipient.
    /// @param recipient Address receiving the fee shares
    /// @param shares Amount of shares claimed
    event ClaimYieldFeeShares(address indexed recipient, uint256 shares);

    ////////////////////////////////////////////////////////////////////////////////
    // Errors
    ////////////////////////////////////////////////////////////////////////////////

    /// @notice Thrown when the Yield Vault is set to the zero address.
    error YieldVaultZeroAddress();

    /// @notice Thrown when the Owner is set to the zero address.
    error OwnerZeroAddress();

    /// @notice Thrown when a withdrawal of zero assets on the yield vault is attempted
    error WithdrawZeroAssets();

    /// @notice Thrown when no shares are being burnt during a withdrawal of assets
    error BurnZeroShares();

    /// @notice Thrown when zero assets are being deposited
    error DepositZeroAssets();

    /// @notice Thrown when zero shares are being minted
    error MintZeroShares();

    /// @notice Thrown if `totalAssets` is zero during a withdraw
    error ZeroTotalAssets();

    /// @notice Thrown when the Liquidation Pair being set is the zero address.
    error LPZeroAddress();

    /// @notice Thrown during the liquidation process when the liquidation amount out is zero.
    error LiquidationAmountOutZero();

    /// @notice Thrown during the liquidation process when the caller is not the liquidation pair contract.
    /// @param caller The caller address
    /// @param liquidationPair The LP address
    error CallerNotLP(address caller, address liquidationPair);

    /// @notice Thrown if the caller is not the yield fee recipient when withdrawing yield fee shares.
    /// @param caller The caller address
    /// @param yieldFeeRecipient The yield fee recipient address
    error CallerNotYieldFeeRecipient(address caller, address yieldFeeRecipient);

    /// @notice Thrown when the caller of a permit function is not the owner of the assets being permitted.
    /// @param caller The address of the caller
    /// @param owner The address of the owner
    error PermitCallerNotOwner(address caller, address owner);

    /// @notice Thrown when the yield fee percentage being set exceeds the max yield fee allowed.
    /// @param yieldFeePercentage The yield fee percentage in integer format
    /// @param maxYieldFeePercentage The max yield fee percentage in integer format
    error YieldFeePercentageExceedsMax(uint256 yieldFeePercentage, uint256 maxYieldFeePercentage);

    /// @notice Thrown when the yield fee shares being withdrawn exceeds the available yieldFee Balance.
    /// @param shares The shares being withdrawn
    /// @param yieldFeeBalance The available yield fee shares
    error SharesExceedsYieldFeeBalance(uint256 shares, uint256 yieldFeeBalance);

    /// @notice Thrown during the liquidation process when the token in is not the prize token.
    /// @param tokenIn The provided tokenIn address
    /// @param prizeToken The prize token address
    error LiquidationTokenInNotPrizeToken(address tokenIn, address prizeToken);

    /// @notice Thrown during the liquidation process when the token out is not supported.
    /// @param tokenOut The provided tokenOut address
    error LiquidationTokenOutNotSupported(address tokenOut);

    /// @notice Thrown during the liquidation process if the total to withdraw is greater than the available yield.
    /// @param totalToWithdraw The total yield to withdraw
    /// @param availableYield The available yield
    error LiquidationExceedsAvailable(uint256 totalToWithdraw, uint256 availableYield);

    /// @notice Thrown when a deposit results in a state where the total assets are less than the total share supply.
    /// @param totalAssets The total assets controlled by the vault
    /// @param totalSupply The total shares minted and internally accounted for by the vault
    error LossyDeposit(uint256 totalAssets, uint256 totalSupply);

<<<<<<< HEAD
    /// @notice Thrown when the mint limit is exceeded after increasing an external or internal share balance.
    /// @param excess The amount in excess over the limit
    error MintLimitExceeded(uint256 excess);
=======
    /// @notice Thrown when a withdraw call burns more shares than the max share limit provided.
    /// @param shares The shares burned by the withdrawal
    /// @param maxShares The max share limit provided
    error MaxSharesExceeded(uint256 shares, uint256 maxShares);

    /// @notice Thrown when a redeem call returns less assets than the min threshold provided.
    /// @param assets The assets provided by the redemption
    /// @param minAssets The min asset threshold requested
    error MinAssetsNotReached(uint256 assets, uint256 minAssets);
>>>>>>> 72af6108

    ////////////////////////////////////////////////////////////////////////////////
    // Modifiers
    ////////////////////////////////////////////////////////////////////////////////

    /// @notice Requires the caller to be the liquidation pair.
    modifier onlyLiquidationPair() {
        if (msg.sender != liquidationPair) {
            revert CallerNotLP(msg.sender, liquidationPair);
        }
        _;
    }

    /// @notice Requires the caller to be the yield fee recipient.
    modifier onlyYieldFeeRecipient() {
        if (msg.sender != yieldFeeRecipient) {
            revert CallerNotYieldFeeRecipient(msg.sender, yieldFeeRecipient);
        }
        _;
    }

    ////////////////////////////////////////////////////////////////////////////////
    // Constructor
    ////////////////////////////////////////////////////////////////////////////////

    /// @notice Vault constructor
    /// @param name_ Name of the ERC20 share minted by the vault
    /// @param symbol_ Symbol of the ERC20 share minted by the vault
    /// @param yieldVault_ Address of the underlying ERC4626 vault in which assets are deposited to generate yield
    /// @param prizePool_ Address of the PrizePool that computes prizes
    /// @param claimer_ Address of the claimer
    /// @param yieldFeeRecipient_ Address of the yield fee recipient
    /// @param yieldFeePercentage_ Yield fee percentage
    /// @param yieldBuffer_ Amount of yield to keep as a buffer
    /// @param owner_ Address that will gain ownership of this contract
    constructor(
        string memory name_,
        string memory symbol_,
        IERC4626 yieldVault_,
        PrizePool prizePool_,
        address claimer_,
        address yieldFeeRecipient_,
        uint32 yieldFeePercentage_,
        uint256 yieldBuffer_,
        address owner_
    ) TwabERC20(name_, symbol_, prizePool_.twabController()) Claimable(prizePool_, claimer_) Ownable(owner_) {
        if (address(yieldVault_) == address(0)) revert YieldVaultZeroAddress();
        if (owner_ == address(0)) revert OwnerZeroAddress();

        IERC20 asset_ = IERC20(yieldVault_.asset());
        (bool success, uint8 assetDecimals) = _tryGetAssetDecimals(asset_);
        _underlyingDecimals = success ? assetDecimals : 18;
        _asset = asset_;

        yieldVault = yieldVault_;
        yieldBuffer = yieldBuffer_;

        _setYieldFeeRecipient(yieldFeeRecipient_);
        _setYieldFeePercentage(yieldFeePercentage_);
    }

    ////////////////////////////////////////////////////////////////////////////////
    // ERC20 Overrides
    ////////////////////////////////////////////////////////////////////////////////

    /// @inheritdoc IERC20Metadata
    function decimals() public view override(ERC20, IERC20Metadata) returns (uint8) {
        return _underlyingDecimals;
    }

    ////////////////////////////////////////////////////////////////////////////////
    // ERC4626 Implementation
    ////////////////////////////////////////////////////////////////////////////////

    /// @inheritdoc IERC4626
    function asset() external view returns (address) {
        return address(_asset);
    }

    /// @inheritdoc IERC4626
    /// @dev The latent asset balance is included in the total asset count to account for the "dust collection
    /// strategy".
    function totalAssets() public view returns (uint256) {
        return yieldVault.convertToAssets(yieldVault.balanceOf(address(this))) + _asset.balanceOf(address(this));
    }

    /// @inheritdoc IERC4626
    function convertToShares(uint256 _assets) public view returns (uint256) {
        uint256 totalDebt_ = totalDebt();
        uint256 _totalAssets = totalAssets();
        if (_totalAssets >= totalDebt_) {
            return _assets;
        } else {
            // If the vault controls less assets than what has been deposited a share will be worth a
            // proportional amount of the total assets. This can happen due to fees, slippage, or loss
            // of funds in the underlying yield vault.
            return _assets.mulDiv(totalDebt_, _totalAssets, Math.Rounding.Down);
        }
    }

    /// @inheritdoc IERC4626
    function convertToAssets(uint256 _shares) public view returns (uint256) {
        uint256 totalDebt_ = totalDebt();
        uint256 _totalAssets = totalAssets();
        if (_totalAssets >= totalDebt_) {
            return _shares;
        } else {
            // If the vault controls less assets than what has been deposited a share will be worth a
            // proportional amount of the total assets. This can happen due to fees, slippage, or loss
            // of funds in the underlying yield vault.
            return _shares.mulDiv(_totalAssets, totalDebt_, Math.Rounding.Down);
        }
    }

    /// @inheritdoc IERC4626
    /// @dev Considers the TWAB mint limit
    /// @dev Returns zero if any deposit would result in a loss of assets
    /// @dev Any latent balance of assets in the prize vault will be swept in with the deposit as a part of
    /// the "dust collection strategy". This means that the max deposit must account for the latent balance
    /// by subtracting it from the max deposit available otherwise.
    function maxDeposit(address /* receiver */) public view returns (uint256) {
        uint256 _totalDebt = totalDebt();
        if (totalAssets() < _totalDebt) return 0;

        uint256 _latentBalance = _asset.balanceOf(address(this));
        uint256 _maxYieldVaultDeposit = yieldVault.maxDeposit(address(this));
        if (_latentBalance >= _maxYieldVaultDeposit) {
            return 0;
        } else {
            // the vault will never mint more than 1 share per asset, so no need to convert mint limit to assets
            uint256 _depositLimit = _mintLimit(_totalDebt);
            uint256 _maxDeposit;
            unchecked {
                _maxDeposit = _maxYieldVaultDeposit - _latentBalance;
            }
            return _depositLimit < _maxDeposit ? _depositLimit : _maxDeposit;
        }
    }

    /// @inheritdoc IERC4626
    /// @dev Returns the same value as `maxDeposit` since shares and assets are 1:1 on mint
    /// @dev Returns zero if any deposit would result in a loss of assets
    function maxMint(address _owner) public view returns (uint256) {
        return maxDeposit(_owner);
    }

    /// @inheritdoc IERC4626
    /// @dev The prize vault maintains a latent balance of assets as part of the "dust collection strategy".
    /// This latent balance are accounted for in the max withdraw limits.
    function maxWithdraw(address _owner) public view returns (uint256) {
        uint256 _maxWithdraw = _maxYieldVaultWithdraw() + _asset.balanceOf(address(this));

        // the owner may receive less than 1 asset per share, so we must convert their balance here
        uint256 _ownerAssets = convertToAssets(balanceOf(_owner));
        return _ownerAssets < _maxWithdraw ? _ownerAssets : _maxWithdraw;
    }

    /// @inheritdoc IERC4626
    /// @dev The prize vault maintains a latent balance of assets as part of the "dust collection strategy".
    /// This latent balance are accounted for in the max redeem limits.
    function maxRedeem(address _owner) public view returns (uint256) {
        uint256 _maxWithdraw = _maxYieldVaultWithdraw() + _asset.balanceOf(address(this));
        uint256 _ownerShares = balanceOf(_owner);

        // The owner will never receive more than 1 asset per share, so there is no need to convert max
        // withdraw to shares unless the owner has more shares than the max withdraw and is redeeming
        // at a loss (when 1 share is worth less than 1 asset).
        if (_ownerShares > _maxWithdraw) {
            uint256 _totalAssets = totalAssets();
            uint256 totalDebt_ = totalDebt();
            if (_totalAssets >= totalDebt_) {
                return _maxWithdraw;
            } else {
                // Convert to shares while rounding up. Since 1 asset is guaranteed to be worth more than
                // 1 share and any upwards rounding will not exceed 1 share, we can be sure that when the
                // shares are converted back to assets (rounding down) the resulting asset value won't
                // exceed `_maxWithdraw`.
                uint256 _maxScaledRedeem = _maxWithdraw.mulDiv(totalDebt_, _totalAssets, Math.Rounding.Up);
                return _maxScaledRedeem >= _ownerShares ? _ownerShares : _maxScaledRedeem;
            }
        } else {
            return _ownerShares;
        }
    }

    /// @inheritdoc IERC4626
    function previewDeposit(uint256 _assets) public pure returns (uint256) {
        // shares represent how many assets an account has deposited, so they are 1:1 on deposit
        return _assets;
    }

    /// @inheritdoc IERC4626
    function previewMint(uint256 _shares) public pure returns (uint256) {
        // shares represent how many assets an account has deposited, so they are 1:1 on mint
        return _shares;
    }

    /// @inheritdoc IERC4626
    /// @dev Reverts if `totalAssets` in the vault is zero
    function previewWithdraw(uint256 _assets) public view returns (uint256) {
        uint256 _totalAssets = totalAssets();

        // No withdrawals can occur if the vault controls no assets.
        if (_totalAssets == 0) revert ZeroTotalAssets();

        uint256 totalDebt_ = totalDebt();
        if (_totalAssets >= totalDebt_) {
            return _assets;
        } else {
            // Follows the inverse conversion of `convertToAssets`
            return _assets.mulDiv(totalDebt_, _totalAssets, Math.Rounding.Up);
        }
    }

    /// @inheritdoc IERC4626
    function previewRedeem(uint256 _shares) public view returns (uint256) {
        return convertToAssets(_shares);
    }

    /// @inheritdoc IERC4626
    function deposit(uint256 _assets, address _receiver) external returns (uint256) {
        uint256 _shares = previewDeposit(_assets);
        _depositAndMint(msg.sender, _receiver, _assets, _shares);
        return _shares;
    }

    /// @inheritdoc IERC4626
    function mint(uint256 _shares, address _receiver) external returns (uint256) {
        uint256 _assets = previewMint(_shares);
        _depositAndMint(msg.sender, _receiver, _assets, _shares);
        return _assets;
    }

    /// @inheritdoc IERC4626
    function withdraw(
        uint256 _assets,
        address _receiver,
        address _owner
    ) external returns (uint256) {
        uint256 _shares = previewWithdraw(_assets);
        _burnAndWithdraw(msg.sender, _receiver, _owner, _shares, _assets);
        return _shares;
    }

    /// @inheritdoc IERC4626
    function redeem(
        uint256 _shares,
        address _receiver,
        address _owner
    ) external returns (uint256) {
        uint256 _assets = previewRedeem(_shares);
        _burnAndWithdraw(msg.sender, _receiver, _owner, _shares, _assets);
        return _assets;
    }

    ////////////////////////////////////////////////////////////////////////////////
    // Additional Deposit Flows
    ////////////////////////////////////////////////////////////////////////////////

    /// @notice Approve underlying asset with permit, deposit into the Vault and mint Vault shares to `_owner`.
    /// @dev Can't be used to deposit on behalf of another user since `permit` does not accept a receiver parameter,
    /// meaning that anyone could reuse the signature and pass an arbitrary receiver to this function.
    /// @param _assets Amount of assets to approve and deposit
    /// @param _owner Address of the owner depositing `_assets` and signing the permit
    /// @param _deadline Timestamp after which the approval is no longer valid
    /// @param _v V part of the secp256k1 signature
    /// @param _r R part of the secp256k1 signature
    /// @param _s S part of the secp256k1 signature
    /// @return Amount of Vault shares minted to `_owner`.
    function depositWithPermit(
        uint256 _assets,
        address _owner,
        uint256 _deadline,
        uint8 _v,
        bytes32 _r,
        bytes32 _s
    ) external returns (uint256) {
        if (_owner != msg.sender) {
            revert PermitCallerNotOwner(msg.sender, _owner);
        }

        // Skip the permit call if the allowance has already been set to exactly what is needed. This prevents
        // griefing attacks where the signature is used by another actor to complete the permit before this
        // function is executed.
        if (_asset.allowance(_owner, address(this)) != _assets) {
            IERC20Permit(address(_asset)).permit(_owner, address(this), _assets, _deadline, _v, _r, _s);
        }

        uint256 _shares = previewDeposit(_assets);
        _depositAndMint(_owner, _owner, _assets, _shares);
        return _shares;
    }

    /// @notice Deposit assets into the Vault and delegate to the sponsorship address.
    /// @dev Emits a `Sponsor` event
    /// @param _assets Amount of assets to deposit
    /// @return Amount of shares minted to caller.
    function sponsor(uint256 _assets) external returns (uint256) {
        address _owner = msg.sender;

        uint256 _shares = previewDeposit(_assets);
        _depositAndMint(_owner, _owner, _assets, _shares);

        if (twabController.delegateOf(address(this), _owner) != SPONSORSHIP_ADDRESS) {
            twabController.sponsor(_owner);
        }

        emit Sponsor(_owner, _assets, _shares);

        return _shares;
    }

    ////////////////////////////////////////////////////////////////////////////////
    // Additional Withdrawal Flows
    ////////////////////////////////////////////////////////////////////////////////

    /// @notice Alternate flow for `IERC4626.withdraw` that reverts if the max share limit is exceeded.
    /// @param _assets See `IERC4626.withdraw`
    /// @param _receiver See `IERC4626.withdraw`
    /// @param _owner See `IERC4626.withdraw`
    /// @param _maxShares The max shares that can be burned for the withdrawal to succeed.
    /// @return The amount of shares burned for the withdrawal
    function withdraw(
        uint256 _assets,
        address _receiver,
        address _owner,
        uint256 _maxShares
    ) external returns (uint256) {
        uint256 _shares = previewWithdraw(_assets);
        if (_shares > _maxShares) revert MaxSharesExceeded(_shares, _maxShares);
        _burnAndWithdraw(msg.sender, _receiver, _owner, _shares, _assets);
        return _shares;
    }

    /// @notice Alternate flow for `IERC4626.redeem` that reverts if the assets returned does not reach the
    /// minimum asset threshold.
    /// @param _shares See `IERC4626.redeem`
    /// @param _receiver See `IERC4626.redeem`
    /// @param _owner See `IERC4626.redeem`
    /// @param _minAssets The minimum assets that can be returned for the redemption to succeed
    /// @return The amount of assets returned for the redemption
    function redeem(
        uint256 _shares,
        address _receiver,
        address _owner,
        uint256 _minAssets
    ) external returns (uint256) {
        uint256 _assets = previewRedeem(_shares);
        if (_assets < _minAssets) revert MinAssetsNotReached(_assets, _minAssets);
        _burnAndWithdraw(msg.sender, _receiver, _owner, _shares, _assets);
        return _assets;
    }

    ////////////////////////////////////////////////////////////////////////////////
    // Additional Accounting
    ////////////////////////////////////////////////////////////////////////////////

    /// @notice Returns the total assets that are owed to share holders and any other internal balances.
    /// @return The total asset debt of the vault
    function totalDebt() public view returns (uint256) {
        return totalSupply() + yieldFeeBalance;
    }

    ////////////////////////////////////////////////////////////////////////////////
    // Yield Functions
    ////////////////////////////////////////////////////////////////////////////////

    /// @notice Total yield balance of the vault
    /// @dev Equal to total assets minus total debt
    /// @return The total yield balance
    function totalYieldBalance() public view returns (uint256) {
        return _totalYieldBalance(totalAssets(), totalDebt());
    }

    /// @notice Total available yield on the vault
    /// @dev Equal to total assets minus total allocation (total debt + yield buffer)
    /// @return The available yield balance
    function availableYieldBalance() public view returns (uint256) {
        return _availableYieldBalance(totalAssets(), totalDebt());
    }

    /// @notice Current amount of assets available in the yield buffer
    /// @return The available assets in the yield buffer
    function currentYieldBuffer() external view returns (uint256) {
        uint256 totalYieldBalance_ = _totalYieldBalance(totalAssets(), totalDebt());
        uint256 _yieldBuffer = yieldBuffer;
        if (totalYieldBalance_ >= _yieldBuffer) {
            return _yieldBuffer;
        } else {
            return totalYieldBalance_;
        }
    }

    /// @notice Transfers yield fee shares to the yield fee recipient
    /// @param _shares The shares to mint to the yield fee recipient
    /// @dev Emits a `ClaimYieldFeeShares` event
    /// @dev Will revert if the caller is not the yield fee recipient or if zero shares are withdrawn
    function claimYieldFeeShares(uint256 _shares) external onlyYieldFeeRecipient {
        if (_shares == 0) revert MintZeroShares();
        if (_shares > yieldFeeBalance) revert SharesExceedsYieldFeeBalance(_shares, yieldFeeBalance);

        yieldFeeBalance -= _shares;

        _mint(msg.sender, _shares);

        emit ClaimYieldFeeShares(msg.sender, _shares);
    }

    ////////////////////////////////////////////////////////////////////////////////
    // LiquidationSource Functions
    ////////////////////////////////////////////////////////////////////////////////

    /// @inheritdoc ILiquidationSource
    /// @dev Returns the liquid amount of `_tokenOut` minus any yield fees.
    /// @dev Supports the liquidation of either assets or prize vault shares.
    function liquidatableBalanceOf(address _tokenOut) public view returns (uint256) {
        uint256 _totalDebt = totalDebt();
        uint256 _maxAmountOut;
        if (_tokenOut == address(this)) {
            // Liquidation of vault shares is capped to the mint limit.
            _maxAmountOut = _mintLimit(_totalDebt);
        } else if (_tokenOut == address(_asset)) {
            // Liquidation of yield assets is capped at the max yield vault withdraw plus any latent balance.
            _maxAmountOut = _maxYieldVaultWithdraw() + _asset.balanceOf(address(this));
        } else {
            return 0;
        }

        // The liquid yield is limited by the max that can be minted or withdrawn, depending on
        // `_tokenOut`.
        uint256 _availableYield = _availableYieldBalance(totalAssets(), _totalDebt);
        uint256 _liquidYield = _availableYield >= _maxAmountOut ? _maxAmountOut : _availableYield;

        // The final balance is computed by taking the liquid yield and multiplying it by
        // (1 - yieldFeePercentage), rounding down, to ensure that enough yield is left for
        // the yield fee.
        return _liquidYield.mulDiv(FEE_PRECISION - yieldFeePercentage, FEE_PRECISION);
    }

    /// @inheritdoc ILiquidationSource
    /// @dev Emits a `TransferYieldOut` event
    /// @dev Supports the liquidation of either assets or prize vault shares.
    function transferTokensOut(
        address /* sender */,
        address _receiver,
        address _tokenOut,
        uint256 _amountOut
    ) public virtual onlyLiquidationPair returns (bytes memory) {
        if (_amountOut == 0) revert LiquidationAmountOutZero();

        uint256 _totalDebtBefore = totalDebt();
        uint256 _availableYield = _availableYieldBalance(totalAssets(), _totalDebtBefore);
        uint32 _yieldFeePercentage = yieldFeePercentage;

        // Determine the proportional yield fee based on the amount being liquidated:
        uint256 _yieldFee;
        if (_yieldFeePercentage != 0) {
            // The yield fee is calculated as a portion of the total yield being consumed, such that 
            // `total = amountOut + yieldFee` and `yieldFee / total = yieldFeePercentage`. 
            _yieldFee = (_amountOut * FEE_PRECISION) / (FEE_PRECISION - _yieldFeePercentage) - _amountOut;
        }

        // Ensure total liquidation amount does not exceed the available yield balance:
        if (_amountOut + _yieldFee > _availableYield) {
            revert LiquidationExceedsAvailable(_amountOut + _yieldFee, _availableYield);
        }

        // Increase yield fee balance:
        if (_yieldFee > 0) {
            yieldFeeBalance = yieldFeeBalance + _yieldFee;
        }

        // Mint or withdraw amountOut to `_receiver`:
        if (_tokenOut == address(_asset)) {
            _enforceMintLimit(_totalDebtBefore, _yieldFee);
            _withdraw(_receiver, _amountOut);
        } else if (_tokenOut == address(this)) {
            _enforceMintLimit(_totalDebtBefore, _amountOut + _yieldFee);
            _mint(_receiver, _amountOut);
        } else {
            revert LiquidationTokenOutNotSupported(_tokenOut);
        }

        emit TransferYieldOut(msg.sender, _tokenOut, _receiver, _amountOut, _yieldFee);

        return "";
    }

    /// @inheritdoc ILiquidationSource
    function verifyTokensIn(
        address _tokenIn,
        uint256 _amountIn,
        bytes calldata /* transferTokensOutData */
    ) external onlyLiquidationPair {
        address _prizeToken = address(prizePool.prizeToken());
        if (_tokenIn != _prizeToken) {
            revert LiquidationTokenInNotPrizeToken(_tokenIn, _prizeToken);
        }

        prizePool.contributePrizeTokens(address(this), _amountIn);
    }

    /// @inheritdoc ILiquidationSource
    function targetOf(address /* tokenIn */) external view returns (address) {
        return address(prizePool);
    }

    /// @inheritdoc ILiquidationSource
    function isLiquidationPair(
        address _tokenOut,
        address _liquidationPair
    ) external view returns (bool) {
        return (_tokenOut == address(_asset) || _tokenOut == address(this)) && _liquidationPair == liquidationPair;
    }

    ////////////////////////////////////////////////////////////////////////////////
    // Setter Functions
    ////////////////////////////////////////////////////////////////////////////////

    /// @notice Set claimer.
    /// @param _claimer Address of the claimer
    function setClaimer(address _claimer) external onlyOwner {
        _setClaimer(_claimer);
    }

    /// @notice Set liquidationPair.
    /// @dev Emits a `LiquidationPairSet` event
    /// @param _liquidationPair New liquidationPair address
    function setLiquidationPair(address _liquidationPair) external onlyOwner {
        if (address(_liquidationPair) == address(0)) revert LPZeroAddress();

        liquidationPair = _liquidationPair;

        emit LiquidationPairSet(address(this), address(_liquidationPair));
    }

    /// @notice Set yield fee percentage.
    /// @dev Yield fee is defined on a scale from `0` to `FEE_PRECISION`, inclusive.
    /// @param _yieldFeePercentage The new yield fee percentage to set
    function setYieldFeePercentage(uint32 _yieldFeePercentage) external onlyOwner {
        _setYieldFeePercentage(_yieldFeePercentage);
    }

    /// @notice Set fee recipient.
    /// @param _yieldFeeRecipient Address of the fee recipient
    function setYieldFeeRecipient(address _yieldFeeRecipient) external onlyOwner {
        _setYieldFeeRecipient(_yieldFeeRecipient);
    }

    ////////////////////////////////////////////////////////////////////////////////
    // Internal Functions
    ////////////////////////////////////////////////////////////////////////////////

    /// @notice Fetch decimals of the underlying asset.
    /// @dev A return value of false indicates that the attempt failed in some way.
    /// @param asset_ Address of the underlying asset
    /// @return True if the attempt was successful, false otherwise
    /// @return Number of token decimals
    function _tryGetAssetDecimals(IERC20 asset_) internal view returns (bool, uint8) {
        (bool success, bytes memory encodedDecimals) = address(asset_).staticcall(
            abi.encodeWithSelector(IERC20Metadata.decimals.selector)
        );
        if (success && encodedDecimals.length >= 32) {
            uint256 returnedDecimals = abi.decode(encodedDecimals, (uint256));
            if (returnedDecimals <= type(uint8).max) {
                return (true, uint8(returnedDecimals));
            }
        }
        return (false, 0);
    }

    /// @notice Returns the shares that can be minted without exceeding the TwabController supply limit.
    /// @dev The TwabController limits the total supply for each vault.
    /// @param _existingShares The current allocated prize vault shares (internal and external)
    /// @return The remaining shares that can be minted without exceeding TWAB limits
    function _mintLimit(uint256 _existingShares) internal pure returns (uint256) {
        return TWAB_SUPPLY_LIMIT - _existingShares;
    }

    /// @notice Verifies that the mint limit can support the new share balance.
    /// @dev Reverts if the mint limit is exceeded.
    /// @dev This MUST be called anytime there is a positive increase in the net total shares.
    /// @param _existingShares The total existing prize vault shares (internal and external)
    /// @param _newShares The new shares
    function _enforceMintLimit(uint256 _existingShares, uint256 _newShares) internal pure {
        uint256 _limit = _mintLimit(_existingShares);
        if (_newShares > _limit) {
            unchecked {
                revert MintLimitExceeded(_newShares - _limit);
            }
        }
    }

    /// @notice Total yield balance of the vault (including the yield buffer).
    /// @param _totalAssets The total assets controlled by the vault
    /// @param totalDebt_ The total asset debt owed
    /// @return The total yield balance
    function _totalYieldBalance(uint256 _totalAssets, uint256 totalDebt_) internal pure returns (uint256) {
        if (totalDebt_ >= _totalAssets) {
            return 0;
        } else {
            unchecked {
                return _totalAssets - totalDebt_;
            }
        }
    }

    /// @notice Available yield balance given the total assets and total share supply.
    /// @dev Subtracts the yield buffer from the total yield balance.
    /// @param _totalAssets The total assets controlled by the vault
    /// @param totalDebt_ The total asset debt owed
    /// @return The available yield balance
    function _availableYieldBalance(uint256 _totalAssets, uint256 totalDebt_) internal view returns (uint256) {
        uint256 totalYieldBalance_ = _totalYieldBalance(_totalAssets, totalDebt_);
        uint256 _yieldBuffer = yieldBuffer;
        if (totalYieldBalance_ >= _yieldBuffer) {
            unchecked {
                return totalYieldBalance_ - _yieldBuffer;
            }
        } else {
            return 0;
        }
    }

    /// @notice Deposits assets to the yield vault and mints shares
    /// @param _caller The caller of the deposit
    /// @param _receiver The receiver of the deposit shares
    /// @param _assets Amount of assets to deposit
    /// @param _shares Amount of shares to mint
    /// @dev Emits a `Deposit` event.
    /// @dev Will revert if 0 shares are minted back to the receiver or if 0 assets are deposited.
    /// @dev Will revert if the deposit may result in the loss of funds.
    function _depositAndMint(address _caller, address _receiver, uint256 _assets, uint256 _shares) internal {
        if (_shares == 0) revert MintZeroShares();
        if (_assets == 0) revert DepositZeroAssets();

        // If _asset is ERC777, `transferFrom` can trigger a reentrancy BEFORE the transfer happens through the
        // `tokensToSend` hook. On the other hand, the `tokenReceived` hook that is triggered after the transfer
        // calls the vault which is assumed to not be malicious.
        //
        // Conclusion: we need to do the transfer before we mint so that any reentrancy would happen before the
        // assets are transferred and before the shares are minted, which is a valid state.

        _asset.safeTransferFrom(
            _caller,
            address(this),
            _assets
        );

        // Previously accumulated dust is swept into the yield vault along with the deposit.
        uint256 _assetsWithDust = _asset.balanceOf(address(this));
        _asset.forceApprove(address(yieldVault), _assetsWithDust);

        // The shares are calculated and then minted directly to mitigate rounding error loss.
        uint256 _yieldVaultShares = yieldVault.previewDeposit(_assetsWithDust);
        uint256 _assetsUsed = yieldVault.mint(_yieldVaultShares, address(this));

        // Enforce the mint limit and protect against lossy deposits.
        uint256 _totalDebtBeforeMint = totalDebt();
        _enforceMintLimit(_totalDebtBeforeMint, _shares);
        if (totalAssets() < _totalDebtBeforeMint + _shares) {
            revert LossyDeposit(totalAssets(), _totalDebtBeforeMint + _shares);
        }

        _mint(_receiver, _shares);

        emit Deposit(_caller, _receiver, _assets, _shares);
    }

    /// @notice Burns shares and withdraws assets from the underlying yield vault.
    /// @param _caller Address of the caller
    /// @param _receiver Address of the receiver of the assets
    /// @param _owner Owner of the shares
    /// @param _shares Shares to burn
    /// @param _assets Assets to withdraw
    /// @dev Emits a `Withdraw` event.
    /// @dev Will revert if 0 assets are withdrawn or if 0 shares are burned
    function _burnAndWithdraw(
        address _caller,
        address _receiver,
        address _owner,
        uint256 _shares,
        uint256 _assets
    ) internal {
        if (_assets == 0) revert WithdrawZeroAssets();
        if (_shares == 0) revert BurnZeroShares();
        if (_caller != _owner) {
            _spendAllowance(_owner, _caller, _shares);
        }

        // If _asset is ERC777, `transfer` can trigger a reentrancy AFTER the transfer happens through the
        // `tokensReceived` hook. On the other hand, the `tokensToSend` hook, that is triggered before the transfer,
        // calls the vault, which is assumed not malicious.
        //
        // Conclusion: we need to do the transfer after the burn so that any reentrancy would happen after the
        // shares are burned and after the assets are transferred, which is a valid state.
        _burn(_owner, _shares);
        _withdraw(_receiver, _assets);

        emit Withdraw(_caller, _receiver, _owner, _assets, _shares);
    }

    /// @notice Returns the max assets that can be withdrawn from the yield vault through this vault's
    /// `_withdraw` function.
    /// @dev This should be used over `yieldVault.maxWithdraw` when considering withdrawal limits since
    /// this function takes into account the yield vault redemption limits, which is necessary since the
    /// `_withdraw` function uses `yieldVault.redeem` instead of `yieldVault.withdraw`. Since we convert
    /// the max redeemable shares to assets rounding down, the `yieldVault.previewWithdraw` call in the
    /// `_withdraw` function is guaranteed to return less than or equal shares to the max yield vault 
    /// redemption.
    /// @return The max assets that can be withdrawn from the yield vault.
    function _maxYieldVaultWithdraw() internal view returns (uint256) {
        return yieldVault.convertToAssets(yieldVault.maxRedeem(address(this)));
    }

    /// @notice Withdraws assets to the receiver while accounting for rounding errors.
    /// @param _receiver The receiver of the assets
    /// @param _assets The assets to withdraw
    function _withdraw(address _receiver, uint256 _assets) internal {
        // The vault accumulates dust from rounding errors over time, so if we can fulfill the withdrawal from the
        // latent balance, we don't need to redeem any yield vault shares.
        uint256 _latentAssets = _asset.balanceOf(address(this));
        if (_assets > _latentAssets) {
            // The latent balance is subtracted from the withdrawal so we don't withdraw more than we need.
            uint256 _yieldVaultShares = yieldVault.previewWithdraw(_assets - _latentAssets);
            // Assets are sent to this contract so any leftover dust can be redeposited later.
            yieldVault.redeem(_yieldVaultShares, address(this), address(this));
        }
        if (_receiver != address(this)) {
            _asset.safeTransfer(_receiver, _assets);
        }
    }

    /// @notice Set yield fee percentage.
    /// @dev Yield fee is defined on a scale from `0` to `MAX_YIELD_FEE`, inclusive.
    /// @dev Emits a `YieldFeePercentageSet` event
    /// @param _yieldFeePercentage The new yield fee percentage to set
    function _setYieldFeePercentage(uint32 _yieldFeePercentage) internal {
        if (_yieldFeePercentage > MAX_YIELD_FEE) {
            revert YieldFeePercentageExceedsMax(_yieldFeePercentage, MAX_YIELD_FEE);
        }
        yieldFeePercentage = _yieldFeePercentage;
        emit YieldFeePercentageSet(_yieldFeePercentage);
    }

    /// @notice Set yield fee recipient address.
    /// @dev Emits a `YieldFeeRecipientSet` event
    /// @param _yieldFeeRecipient Address of the fee recipient
    function _setYieldFeeRecipient(address _yieldFeeRecipient) internal {
        yieldFeeRecipient = _yieldFeeRecipient;
        emit YieldFeeRecipientSet(_yieldFeeRecipient);
    }

}<|MERGE_RESOLUTION|>--- conflicted
+++ resolved
@@ -252,11 +252,10 @@
     /// @param totalSupply The total shares minted and internally accounted for by the vault
     error LossyDeposit(uint256 totalAssets, uint256 totalSupply);
 
-<<<<<<< HEAD
     /// @notice Thrown when the mint limit is exceeded after increasing an external or internal share balance.
     /// @param excess The amount in excess over the limit
     error MintLimitExceeded(uint256 excess);
-=======
+
     /// @notice Thrown when a withdraw call burns more shares than the max share limit provided.
     /// @param shares The shares burned by the withdrawal
     /// @param maxShares The max share limit provided
@@ -266,7 +265,6 @@
     /// @param assets The assets provided by the redemption
     /// @param minAssets The min asset threshold requested
     error MinAssetsNotReached(uint256 assets, uint256 minAssets);
->>>>>>> 72af6108
 
     ////////////////////////////////////////////////////////////////////////////////
     // Modifiers
