--- conflicted
+++ resolved
@@ -323,11 +323,7 @@
         if (totalAssets() < _totalSupply) return 0;
 
         // the vault will never mint more than 1 share per asset, so no need to convert supply buffer to assets
-<<<<<<< HEAD
-        uint256 _supplyBuffer = type(uint96).max - _totalSupply;
-=======
-        uint256 _twabSupplyLimit = type(uint96).max - totalSupply();
->>>>>>> 62d65667
+        uint256 _twabSupplyLimit = type(uint96).max - _totalSupply;
         uint256 _maxDeposit;
         uint256 _latentBalance = _asset.balanceOf(address(this));
         uint256 _maxYieldVaultDeposit = yieldVault.maxDeposit(address(this));
